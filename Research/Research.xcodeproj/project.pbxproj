--- conflicted
+++ resolved
@@ -1063,14 +1063,11 @@
 		FFABCB9622D9275600D11109 /* RSDCountdownUIStepObject.swift in Sources */ = {isa = PBXBuildFile; fileRef = FFABCB9322D9275600D11109 /* RSDCountdownUIStepObject.swift */; };
 		FFABCB9722D9275600D11109 /* RSDCountdownUIStepObject.swift in Sources */ = {isa = PBXBuildFile; fileRef = FFABCB9322D9275600D11109 /* RSDCountdownUIStepObject.swift */; };
 		FFEF95631FCE8D06008C30A6 /* RSDTextFieldOptionsObject.swift in Sources */ = {isa = PBXBuildFile; fileRef = FFE0DE4B1F86E39F00BB1BDF /* RSDTextFieldOptionsObject.swift */; };
-<<<<<<< HEAD
 		FFF20D002329A59700F501C3 /* AnswerResultTypeJSONTests.swift in Sources */ = {isa = PBXBuildFile; fileRef = FFF20CFF2329A59700F501C3 /* AnswerResultTypeJSONTests.swift */; };
-=======
 		FFF20CF3232885CA00F501C3 /* RSDPostalCodeTableItem.swift in Sources */ = {isa = PBXBuildFile; fileRef = FFF20CF2232885CA00F501C3 /* RSDPostalCodeTableItem.swift */; };
 		FFF20CF4232885CA00F501C3 /* RSDPostalCodeTableItem.swift in Sources */ = {isa = PBXBuildFile; fileRef = FFF20CF2232885CA00F501C3 /* RSDPostalCodeTableItem.swift */; };
 		FFF20CF5232885CA00F501C3 /* RSDPostalCodeTableItem.swift in Sources */ = {isa = PBXBuildFile; fileRef = FFF20CF2232885CA00F501C3 /* RSDPostalCodeTableItem.swift */; };
 		FFF20CF6232885CA00F501C3 /* RSDPostalCodeTableItem.swift in Sources */ = {isa = PBXBuildFile; fileRef = FFF20CF2232885CA00F501C3 /* RSDPostalCodeTableItem.swift */; };
->>>>>>> 07ff3d81
 		FFFBD75622CBE9BE004613FC /* RSDActiveStepViewController.xib in Resources */ = {isa = PBXBuildFile; fileRef = FFFBD75522CBE9BE004613FC /* RSDActiveStepViewController.xib */; };
 		FFFD041222CA93720059E63C /* RSDRoundedToggleButton.swift in Sources */ = {isa = PBXBuildFile; fileRef = FFFD041122CA93720059E63C /* RSDRoundedToggleButton.swift */; };
 /* End PBXBuildFile section */
@@ -1489,11 +1486,8 @@
 		FFE0DE4E1F874A8600BB1BDF /* RSDFormUIStepObject.swift */ = {isa = PBXFileReference; lastKnownFileType = sourcecode.swift; path = RSDFormUIStepObject.swift; sourceTree = "<group>"; };
 		FFF159DE1FB4D7A60061BA93 /* RSDExceptionHandler.h */ = {isa = PBXFileReference; lastKnownFileType = sourcecode.c.h; path = RSDExceptionHandler.h; sourceTree = "<group>"; };
 		FFF159DF1FB4D7A60061BA93 /* RSDExceptionHandler.m */ = {isa = PBXFileReference; lastKnownFileType = sourcecode.c.objc; path = RSDExceptionHandler.m; sourceTree = "<group>"; };
-<<<<<<< HEAD
 		FFF20CFF2329A59700F501C3 /* AnswerResultTypeJSONTests.swift */ = {isa = PBXFileReference; lastKnownFileType = sourcecode.swift; path = AnswerResultTypeJSONTests.swift; sourceTree = "<group>"; };
-=======
 		FFF20CF2232885CA00F501C3 /* RSDPostalCodeTableItem.swift */ = {isa = PBXFileReference; lastKnownFileType = sourcecode.swift; path = RSDPostalCodeTableItem.swift; sourceTree = "<group>"; };
->>>>>>> 07ff3d81
 		FFF53EAA1FBF9495004211D2 /* RSDStringLiteralOptionSet.swift */ = {isa = PBXFileReference; fileEncoding = 4; lastKnownFileType = sourcecode.swift; path = RSDStringLiteralOptionSet.swift; sourceTree = "<group>"; };
 		FFF53EAC1FBF9562004211D2 /* RSDResultType.swift */ = {isa = PBXFileReference; lastKnownFileType = sourcecode.swift; path = RSDResultType.swift; sourceTree = "<group>"; };
 		FFFBD75522CBE9BE004613FC /* RSDActiveStepViewController.xib */ = {isa = PBXFileReference; lastKnownFileType = file.xib; path = RSDActiveStepViewController.xib; sourceTree = "<group>"; };
